--- conflicted
+++ resolved
@@ -6,11 +6,7 @@
 import argparse
 from datetime import datetime
 import os
-<<<<<<< HEAD
 from typing import Optional, Dict, Tuple, List
-=======
-from typing import Dict, Tuple
->>>>>>> e5c58abf
 
 # EXT
 from codecarbon import OfflineEmissionsTracker
