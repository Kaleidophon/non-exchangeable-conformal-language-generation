--- conflicted
+++ resolved
@@ -17,37 +17,11 @@
 # PROJECT
 from src.data import load_data
 from src.datastore import CONFORMITY_SCORES, build_calibration_data
-from src.custom_types import Device
-<<<<<<< HEAD
-from src.utils import shard_model
-
-# CONST
-DATA_DIR = "./data/wmt22"
-MODEL_DIR = "./models"
-EMISSION_DIR = "./emissions"
-PROJECT_NAME = "nlg-conformal-risk-control"
-MODEL_IDENTIFIER = "facebook/m2m100_418M"
-# Map available language pairs to language identifiers for tokenizer
-DATASETS = {
-    "deen": ("de", "en"),
-    "jaen": ("ja", "en")
-}
-
-# DEFAULTS
-SEED = 1234
-BATCH_SIZE = 4
-SEQUENCE_LENGTH = 128
-NUM_TRAINING_STEPS = 40000
-NUM_WARMUP_STEPS = 2500
-LEARNING_RATE = 3e-05
-BETAS = (0.9, 0.98)
-VALIDATION_INTERVAL = 1000
-WEIGHT_DECAY = 0
-=======
 from src.defaults import (
     BATCH_SIZE, SEQUENCE_LENGTH, SEED, DATASETS, MODEL_IDENTIFIER, DATA_DIR, EMISSION_DIR, PROJECT_NAME
 )
->>>>>>> e5c58abf
+from src.custom_types import Device
+from src.utils import shard_model
 
 # GLOBALS
 SECRET_IMPORTED = False
